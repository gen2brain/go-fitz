--- conflicted
+++ resolved
@@ -136,10 +136,6 @@
 	C.fz_register_document_handlers(f.ctx)
 
 	f.stream = C.fz_open_memory(f.ctx, (*C.uchar)(&b[0]), C.size_t(len(b)))
-<<<<<<< HEAD
-
-=======
->>>>>>> a8994370
 	if f.stream == nil {
 		err = ErrOpenMemory
 		return
